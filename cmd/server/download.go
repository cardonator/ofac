--- conflicted
+++ resolved
@@ -32,11 +32,7 @@
 	prometheus.MustRegister(lastOFACDataRefreshSuccess)
 }
 
-<<<<<<< HEAD
-// Download holds counts for each type of OFAC and BIS data parsed from files and a
-=======
 // Download holds counts for each type of OFAC and BIS Denied Persons List data parsed from files and a
->>>>>>> ff4dc1c3
 // timestamp of when the download happened.
 type Download struct {
 	Timestamp     time.Time `json:"timestamp"`
@@ -61,49 +57,29 @@
 		stats, err := s.refreshData()
 		if err != nil {
 			if s.logger != nil {
-<<<<<<< HEAD
-				s.logger.Log("main", fmt.Sprintf("ERROR: refreshing blacklist data: %v", err))
-=======
 				s.logger.Log("main", fmt.Sprintf("ERROR: refreshing OFAC and/or BIS DPL data: %v", err))
->>>>>>> ff4dc1c3
 			}
 		} else {
 			downloadRepo.recordStats(stats)
 			if s.logger != nil {
-<<<<<<< HEAD
-				s.logger.Log("main", fmt.Sprintf("Blacklist data refreshed - Addresses=%d AltNames=%d SDNs=%d DPL=%d", stats.Addresses, stats.Alts, stats.SDNs, stats.DeniedPersons))
-=======
 				s.logger.Log("main", fmt.Sprintf("OFAC and BIS DPL data refreshed - Addresses=%d AltNames=%d SDNs=%d DPL=%d", stats.Addresses, stats.Alts, stats.SDNs, stats.DeniedPersons))
->>>>>>> ff4dc1c3
 			}
 			updates <- stats // send stats for re-search and watch notifications
 		}
 	}
 }
 
-<<<<<<< HEAD
-// refreshData reaches out to the OFAC and BIS websites to download the latest files and then runs ofac.Reader to
-// parse and index data for searches.
-func (s *searcher) refreshData() (*downloadStats, error) {
-	if s.logger != nil {
-		s.logger.Log("download", "Starting refresh of blacklist data")
-=======
 // refreshData reaches out to the OFAC and BIS Denied Persons List websites to download the latest
 // files and then runs ofac.Reader to parse and index data for searches.
 func (s *searcher) refreshData() (*downloadStats, error) {
 	if s.logger != nil {
 		s.logger.Log("download", "Starting refresh of OFAC and DPL data")
->>>>>>> ff4dc1c3
 	}
 
 	// Download files
 	dir, err := (&ofac.Downloader{}).GetFiles()
 	if err != nil {
-<<<<<<< HEAD
-		return nil, fmt.Errorf("ERROR: downloading blacklist data: %v", err)
-=======
 		return nil, fmt.Errorf("ERROR: downloading OFAC and DPL data: %v", err)
->>>>>>> ff4dc1c3
 	}
 
 	// Parse each file
@@ -147,11 +123,7 @@
 	s.Unlock()
 
 	if s.logger != nil {
-<<<<<<< HEAD
-		s.logger.Log("download", "Finished refresh of blacklist data")
-=======
 		s.logger.Log("download", "Finished refresh of OFAC and BIS DPL data")
->>>>>>> ff4dc1c3
 	}
 
 	// record successful data refresh
