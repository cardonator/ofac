--- conflicted
+++ resolved
@@ -153,25 +153,13 @@
 
 		limit := extractSearchLimit(r)
 
-<<<<<<< HEAD
-		ssis := searcher.TopSSIs(limit, name)
-		ssis = append(ssis, searcher.TopSSIAlts(limit, name)...)
-		els := searcher.TopELs(limit, name)
-		els = append(els, searcher.TopELAlts(limit, name)...)
-
-=======
->>>>>>> 44e87ef1
 		response := &searchResponse{
 			SDNs:              searcher.TopSDNs(limit, name),
 			AltNames:          searcher.TopAltNames(limit, name),
 			Addresses:         searcher.TopAddresses(limit, name),
 			DeniedPersons:     searcher.TopDPs(limit, name),
-<<<<<<< HEAD
-			SectoralSanctions: ssis,
-			BISEntities:       els,
-=======
 			SectoralSanctions: searcher.TopSSIs(limit, name),
->>>>>>> 44e87ef1
+			BISEntities:       searcher.TopELs(limit, name),
 		}
 		w.Header().Set("Content-Type", "application/json; charset=utf-8")
 		w.WriteHeader(http.StatusOK)
@@ -221,22 +209,11 @@
 
 		limit := extractSearchLimit(r)
 		alts := searcher.TopAltNames(limit, altSlug)
-<<<<<<< HEAD
-		ssiAlts := searcher.TopSSIAlts(limit, altSlug)
-		elAlts := searcher.TopELAlts(limit, altSlug)
-=======
->>>>>>> 44e87ef1
 
 		w.Header().Set("Content-Type", "application/json; charset=utf-8")
 		w.WriteHeader(http.StatusOK)
 		err := json.NewEncoder(w).Encode(&searchResponse{
-<<<<<<< HEAD
-			AltNames:          alts,
-			SectoralSanctions: ssiAlts,
-			BISEntities:       elAlts,
-=======
 			AltNames: alts,
->>>>>>> 44e87ef1
 		})
 		if err != nil {
 			moovhttp.Problem(w, err)
