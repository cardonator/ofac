// Copyright 2018 The Moov Authors
// Use of this source code is governed by an Apache License
// license that can be found in the LICENSE file.

package main

import (
	"fmt"
	"math"
	"net/http/httptest"
	"net/url"
	"testing"

	"github.com/moov-io/ofac"

	"github.com/go-kit/kit/log"
)

var (
	addressSearcher = &searcher{
		Addresses: precomputeAddresses([]*ofac.Address{
			{
				EntityID:                    "173",
				AddressID:                   "129",
				Address:                     "Ibex House, The Minories",
				CityStateProvincePostalCode: "London EC3N 1DY",
				Country:                     "United Kingdom",
			},
			{
				EntityID:                    "735",
				AddressID:                   "447",
				Address:                     "Piarco Airport",
				CityStateProvincePostalCode: "Port au Prince",
				Country:                     "Haiti",
			},
		}),
	}
	altSearcher = &searcher{
		Alts: precomputeAlts([]*ofac.AlternateIdentity{
			{ // Real OFAC entry
				EntityID:      "559",
				AlternateID:   "481",
				AlternateType: "aka",
				AlternateName: "CIMEX",
			},
			{
				EntityID:      "4691",
				AlternateID:   "3887",
				AlternateType: "aka",
				AlternateName: "A.I.C. SOGO KENKYUSHO",
			},
		}),
	}
	sdnSearcher = &searcher{
		SDNs: precomputeSDNs([]*ofac.SDN{
			{
				EntityID: "2676",
				SDNName:  "AL ZAWAHIRI, Dr. Ayman",
				SDNType:  "individual",
				Program:  "SDGT] [SDT",
				Title:    "Operational and Military Leader of JIHAD GROUP",
				Remarks:  "DOB 19 Jun 1951; POB Giza, Egypt; Passport 1084010 (Egypt); alt. Passport 19820215; Operational and Military Leader of JIHAD GROUP.",
			},
			{
				EntityID: "2681",
				SDNName:  "HAWATMA, Nayif",
				SDNType:  "individual",
				Program:  "SDT",
				Title:    "Secretary General of DEMOCRATIC FRONT FOR THE LIBERATION OF PALESTINE - HAWATMEH FACTION",
				Remarks:  "DOB 1933; Secretary General of DEMOCRATIC FRONT FOR THE LIBERATION OF PALESTINE - HAWATMEH FACTION.",
			},
		}),
	}
	dplSearcher = &searcher{
		DPs: precomputeDPs([]*ofac.DPL{
			{
				Name:           "AL NASER WINGS AIRLINES",
				StreetAddress:  "P.O. BOX 28360",
				City:           "DUBAI",
				State:          "",
				Country:        "AE",
				PostalCode:     "",
				EffectiveDate:  "06/05/2019",
				ExpirationDate: "12/03/2019",
				StandardOrder:  "Y",
				LastUpdate:     "2019-06-12",
				Action:         "FR NOTICE ADDED, TDO RENEWAL, F.R. NOTICE ADDED, TDO RENEWAL ADDED, TDO RENEWAL ADDED, F.R. NOTICE ADDED",
				FRCitation:     "82 F.R. 61745 12/29/2017,  83F.R. 28801 6/21/2018, 84 F.R. 27233 6/12/2019",
			},
			{
				Name:           "PRESTON JOHN ENGEBRETSON",
				StreetAddress:  "12725 ROYAL DRIVE",
				City:           "STAFFORD",
				State:          "TX",
				Country:        "US",
				PostalCode:     "77477",
				EffectiveDate:  "01/24/2002",
				ExpirationDate: "01/24/2027",
				StandardOrder:  "Y",
				LastUpdate:     "2002-01-28",
				Action:         "STANDARD ORDER",
				FRCitation:     "67 F.R. 7354 2/19/02 66 F.R. 48998 9/25/01 62 F.R. 26471 5/14/97 62 F.R. 34688 6/27/97 62 F.R. 60063 11/6/97 63 F.R. 25817 5/11/98 63 F.R. 58707 11/2/98 64 F.R. 23049 4/29/99",
			},
		}),
	}
)

func TestJaroWrinkler(t *testing.T) {
	cases := []struct {
		s1, s2 string
		match  float64
	}{
		{"wei, zhao", "wei, Zhao", 0.950},
		{"WEI, Zhao", "WEI, Zhao", 1.0},
		// make sure jaroWrinkler is communative
		{"jane doe", "jan lahore", 0.69},
		{"jan lahore", "jane doe", 0.69},
		// example cases
		{"maduro moros, nicolas", "maduro moros, nicolas", 1.0},
		{"maduro moros, nicolas", "nicolas maduro", 0.512},
		{"nicolas maduro moros", "nicolás maduro", 0.855},
		{"nicolas, maduro moros", "nicolas maduro", 0.891},
		{"nicolas, maduro moros", "nicolás maduro", 0.881},
	}

	for _, v := range cases {
		// Only need to call chomp on s1, see jaroWrinkler doc
		eql(t, fmt.Sprintf("%s vs %s", v.s1, v.s2), jaroWrinkler(chomp(v.s1), v.s2), v.match)
	}
}

func eql(t *testing.T, desc string, x, y float64) {
	t.Helper()
	if math.Abs(x-y) > 0.01 {
		t.Errorf("%s: %.3f != %.3f", desc, x, y)
	}
}

func TestEql(t *testing.T) {
	eql(t, "", 0.1, 0.1)
	eql(t, "", 0.0001, 0.00002)
}

// TestSearch_precompute ensures we are trimming and UTF-8 normalizing strings
// as expected. This is needed since our datafiles are normalized for us.
func TestSearch_precompute(t *testing.T) {
	cases := []struct {
		input, expected string
	}{
		{"nicolás maduro", "nicolasmaduro"},
		{"Delcy Rodríguez", "delcyrodriguez"},
		{"Raúl Castro", "raulcastro"},
	}
	for i := range cases {
		guess := precompute(cases[i].input)
		if guess != cases[i].expected {
			t.Errorf("precompute(%q)=%q expected %q", cases[i].input, guess, cases[i].expected)
		}
	}
}

func TestSearch_reorderSDNName(t *testing.T) {
	cases := []struct {
		input, expected string
	}{
		{"Jane Doe", "Jane Doe"},                         // control
		{"Jane, Doe Other", "Jane, Doe Other"},           // made up name to make sure we don't clobber ,'s in the middle of a name
		{"FELIX B. MADURO S.A.", "FELIX B. MADURO S.A."}, // keep .'s in a name
		{"MADURO MOROS, Nicolas", "Nicolas MADURO MOROS"},
		{"IBRAHIM, Sadr", "Sadr IBRAHIM"},
	}
	for i := range cases {
		guess := reorderSDNName(cases[i].input, "individual")
		if guess != cases[i].expected {
			t.Errorf("reorderSDNName(%q)=%q expected %q", cases[i].input, guess, cases[i].expected)
		}
	}
}

// TestSearch_liveData will download the real OFAC data and run searches against the corpus.
// This test is designed to tweak match percents and results.
func TestSearch_liveData(t *testing.T) {
	if testing.Short() {
		return
	}
	searcher := &searcher{
		logger: log.NewNopLogger(),
	}
	if stats, err := searcher.refreshData(); err != nil {
		t.Fatal(err)
	} else {
		searcher.logger.Log("liveData", fmt.Sprintf("stats: %#v", stats))
	}

	cases := []struct {
		name  string
		match float64 // top match %
	}{
		{"Nicolas MADURO", 0.944},
	}
	for i := range cases {
		sdns := searcher.TopSDNs(1, cases[i].name)
		if len(sdns) == 0 {
			t.Errorf("name=%q got no results", cases[i].name)
		}
		eql(t, fmt.Sprintf("%q (SDN=%s) matches %q ", cases[i].name, sdns[0].EntityID, sdns[0].name), sdns[0].match, cases[i].match)
	}
}

func TestSearch__topAddressesAddress(t *testing.T) {
	it := topAddressesAddress("needle")(&Address{address: "needleee"})

	eql(t, "topAddressesAddress", it.weight, 0.95)
	if add, ok := it.value.(*Address); !ok || add.address != "needleee" {
		t.Errorf("got %#v", add)
	}
}

func TestSearch__topAddressesCountry(t *testing.T) {
	it := topAddressesAddress("needle")(&Address{address: "needleee"})

	eql(t, "topAddressesCountry", it.weight, 0.95)
	if add, ok := it.value.(*Address); !ok || add.address != "needleee" {
		t.Errorf("got %#v", add)
	}
}

func TestSearch__multiAddressCompare(t *testing.T) {
	it := multiAddressCompare(
		topAddressesAddress("needle"),
		topAddressesCountry("other"),
	)(&Address{address: "needlee", country: "other"})

	eql(t, "multiAddressCompare", it.weight, 0.9857)
	if add, ok := it.value.(*Address); !ok || add.address != "needlee" || add.country != "other" {
		t.Errorf("got %#v", add)
	}
}

func TestSearch__extractSearchLimit(t *testing.T) {
	// Too high, fallback to hard max
	req := httptest.NewRequest("GET", "/?limit=1000", nil)
	if limit := extractSearchLimit(req); limit != hardResultsLimit {
		t.Errorf("got limit of %d", limit)
	}

	// No limit, use default
	req = httptest.NewRequest("GET", "/", nil)
	if limit := extractSearchLimit(req); limit != softResultsLimit {
		t.Errorf("got limit of %d", limit)
	}

	// Between soft and hard max
	req = httptest.NewRequest("GET", "/?limit=25", nil)
	if limit := extractSearchLimit(req); limit != 25 {
		t.Errorf("got limit of %d", limit)
	}

	// Lower than soft max
	req = httptest.NewRequest("GET", "/?limit=1", nil)
	if limit := extractSearchLimit(req); limit != 1 {
		t.Errorf("got limit of %d", limit)
	}
}

func TestSearch__addressSearchRequest(t *testing.T) {
	u, _ := url.Parse("https://moov.io/search?address=add&city=new+york&state=ny&providence=prov&zip=44433&country=usa")
	req := readAddressSearchRequest(u)
	if req.Address != "add" {
		t.Errorf("req.Address=%s", req.Address)
	}
	if req.City != "new york" {
		t.Errorf("req.City=%s", req.City)
	}
	if req.State != "ny" {
		t.Errorf("req.State=%s", req.State)
	}
	if req.Providence != "prov" {
		t.Errorf("req.Providence=%s", req.Providence)
	}
	if req.Zip != "44433" {
		t.Errorf("req.Zip=%s", req.Zip)
	}
	if req.Country != "usa" {
		t.Errorf("req.Country=%s", req.Country)
	}
	if req.empty() {
		t.Error("req is not empty")
	}

	req = addressSearchRequest{}
	if !req.empty() {
		t.Error("req is empty now")
	}
	req.Address = "1600 1st St"
	if req.empty() {
		t.Error("req is not empty now")
	}
}

func TestSearch__FindAddresses(t *testing.T) {
	addresses := addressSearcher.FindAddresses(1, "173")
	if v := len(addresses); v != 1 {
		t.Fatalf("len(addresses)=%d", v)
	}
	if addresses[0].EntityID != "173" {
		t.Errorf("got %#v", addresses[0])
	}
}

func TestSearch__TopAddresses(t *testing.T) {
	addresses := addressSearcher.TopAddresses(1, "Piarco Air")
	if len(addresses) == 0 {
		t.Fatal("empty Addresses")
	}
	if addresses[0].Address.EntityID != "735" {
		t.Errorf("%#v", addresses[0].Address)
	}
}

func TestSearch__TopAddressFn(t *testing.T) {
	addresses := addressSearcher.TopAddressesFn(1, topAddressesCountry("United Kingdom"))
	if len(addresses) == 0 {
		t.Fatal("empty Addresses")
	}
	if addresses[0].Address.EntityID != "173" {
		t.Errorf("%#v", addresses[0].Address)
	}
}

func TestSearch__FindAlts(t *testing.T) {
	alts := altSearcher.FindAlts(1, "559")
	if v := len(alts); v != 1 {
		t.Fatalf("len(alts)=%d", v)
	}
	if alts[0].EntityID != "559" {
		t.Errorf("got %#v", alts[0])
	}
}

func TestSearch__TopAlts(t *testing.T) {
	alts := altSearcher.TopAltNames(1, "SOGO KENKYUSHO")
	if len(alts) == 0 {
		t.Fatal("empty AltNames")
	}
	if alts[0].AlternateIdentity.EntityID != "4691" {
		t.Errorf("%#v", alts[0].AlternateIdentity)
	}
}

func TestSearch__FindSDN(t *testing.T) {
	sdn := sdnSearcher.FindSDN("2676")
	if sdn == nil {
		t.Fatal("nil SDN")
	}
	if sdn.EntityID != "2676" {
		t.Errorf("got %#v", sdn)
	}
}

func TestSearch__TopSDNs(t *testing.T) {
	sdns := sdnSearcher.TopSDNs(1, "AL ZAWAHIRI")
	if len(sdns) == 0 {
		t.Fatal("empty SDNs")
	}
	if sdns[0].EntityID != "2676" {
		t.Errorf("%#v", sdns[0].SDN)
	}
}

func TestSearch__TopDPs(t *testing.T) {
	dps := dplSearcher.TopDPs(1, "NASER AIRLINES")
	if len(dps) == 0 {
		t.Fatal("empty DPs")
	}
<<<<<<< HEAD
	t.Logf("%+v\n", dps[0])
=======
>>>>>>> ff4dc1c3
	// DPL doesn't have any entity IDs. Comparing expected address components instead
	if dps[0].DeniedPerson.StreetAddress != "P.O. BOX 28360" || dps[0].DeniedPerson.City != "DUBAI" {
		t.Errorf("%#v", dps[0].DeniedPerson)
	}
}<|MERGE_RESOLUTION|>--- conflicted
+++ resolved
@@ -373,10 +373,6 @@
 	if len(dps) == 0 {
 		t.Fatal("empty DPs")
 	}
-<<<<<<< HEAD
-	t.Logf("%+v\n", dps[0])
-=======
->>>>>>> ff4dc1c3
 	// DPL doesn't have any entity IDs. Comparing expected address components instead
 	if dps[0].DeniedPerson.StreetAddress != "P.O. BOX 28360" || dps[0].DeniedPerson.City != "DUBAI" {
 		t.Errorf("%#v", dps[0].DeniedPerson)
