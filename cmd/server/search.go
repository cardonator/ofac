// Copyright 2018 The Moov Authors
// Use of this source code is governed by an Apache License
// license that can be found in the LICENSE file.

package main

import (
	"encoding/json"
	"errors"
	"fmt"
	"net/http"
	"regexp"
	"strconv"
	"strings"
	"sync"
	"unicode"

	"github.com/moov-io/ofac"

	"github.com/go-kit/kit/log"
	"github.com/xrash/smetrics"
	"golang.org/x/text/transform"
	"golang.org/x/text/unicode/norm"
)

var (
	errNoSearchParams = errors.New("missing search parameter(s)")

	softResultsLimit, hardResultsLimit = 10, 100
)

// searcher holds precomputed data for each object available to search against.
// This data comes from various US Federal agencies, such as: OFAC and BIS
type searcher struct {
	SDNs         []*SDN
	Addresses    []*Address
	Alts         []*Alt
	DPs          []*DP
	sync.RWMutex // protects all above fields

	logger log.Logger
}

func (s *searcher) FindAddresses(limit int, id string) []*ofac.Address {
	s.RLock()
	defer s.RUnlock()

	var out []*ofac.Address
	for i := range s.Addresses {
		if len(out) > limit {
			break
		}
		if s.Addresses[i].Address.EntityID == id {
			out = append(out, s.Addresses[i].Address)
		}
	}
	return out
}

func (s *searcher) TopAddresses(limit int, reqAddress string) []Address {
	return s.TopAddressesFn(limit, topAddressesAddress(reqAddress))
}

var (
	// topAddressesAddress is a compare method for TopAddressesFn to extract and rank .Address
	topAddressesAddress = func(needleAddr string) func(*Address) *item {
		return func(add *Address) *item {
			return &item{
				value:  add,
				weight: jaroWrinkler(add.address, precompute(needleAddr)),
			}
		}
	}

	// topAddressesCityState is a compare method for TopAddressesFn to extract and rank
	// .City, .State, .Providence, and .Zip to return the average match between non-empty
	// search criteria.
	topAddressesCityState = func(needleCityState string) func(*Address) *item {
		return func(add *Address) *item {
			return &item{
				value:  add,
				weight: jaroWrinkler(add.citystate, precompute(needleCityState)),
			}
		}
	}

	// topAddressesCountry is a compare method for TopAddressesFn to extract and rank .Country
	topAddressesCountry = func(needleCountry string) func(*Address) *item {
		return func(add *Address) *item {
			return &item{
				value:  add,
				weight: jaroWrinkler(add.country, precompute(needleCountry)),
			}
		}
	}

	// multiAddressCompare is a compare method for taking N higher-order compare methods
	// and returning an average weight after computing them all.
	multiAddressCompare = func(cmps ...func(*Address) *item) func(*Address) *item {
		return func(add *Address) *item {
			weight := 0.00
			for i := range cmps {
				weight += cmps[i](add).weight
			}
			return &item{
				value:  add,
				weight: weight / float64(len(cmps)),
			}
		}
	}
)

// TopAddressesFn performs an Address search over an arbitrary member of Address. It's mainly used to rank
// and search over .Country, .CityStateProvincePostalCode.
//
// compare takes an Address (from s.Addresses) and is expected to extract some property to be compared
// against a captured parameter (in a closure calling compare) to return an *item for final sorting.
// See searchByAddress in search_handlers.go for an example
func (s *searcher) TopAddressesFn(limit int, compare func(*Address) *item) []Address {
	s.RLock()
	defer s.RUnlock()

	if len(s.Addresses) == 0 {
		return nil
	}
	xs := newLargest(limit)

	for i := range s.Addresses {
		xs.add(compare(s.Addresses[i]))
	}
	return largestToAddresses(xs)
}

func largestToAddresses(xs *largest) []Address {
	out := make([]Address, 0)
	for i := range xs.items {
		if v := xs.items[i]; v != nil {
			aa, ok := v.value.(*Address)
			if !ok {
				continue
			}
			address := *aa
			address.match = v.weight
			out = append(out, address)
		}
	}
	return out
}

func (s *searcher) FindAlts(limit int, id string) []*ofac.AlternateIdentity {
	s.RLock()
	defer s.RUnlock()

	var out []*ofac.AlternateIdentity
	for i := range s.Alts {
		if len(out) > limit {
			break
		}
		if s.Alts[i].AlternateIdentity.EntityID == id {
			out = append(out, s.Alts[i].AlternateIdentity)
		}
	}
	return out
}

func (s *searcher) TopAltNames(limit int, alt string) []Alt {
	alt = precompute(alt)

	s.RLock()
	defer s.RUnlock()

	if len(s.Alts) == 0 {
		return nil
	}
	xs := newLargest(limit)

	for i := range s.Alts {
		xs.add(&item{
			value:  s.Alts[i],
			weight: jaroWrinkler(s.Alts[i].name, alt),
		})
	}

	out := make([]Alt, 0)
	for i := range xs.items {
		if v := xs.items[i]; v != nil {
			aa, ok := v.value.(*Alt)
			if !ok {
				continue
			}
			alt := *aa
			alt.match = v.weight
			out = append(out, alt)
		}
	}
	return out
}

func (s *searcher) FindSDN(id string) *ofac.SDN {
	s.RLock()
	defer s.RUnlock()

	for i := range s.SDNs {
		if s.SDNs[i].EntityID == id {
			return s.SDNs[i].SDN
		}
	}
	return nil
}

func (s *searcher) TopSDNs(limit int, name string) []SDN {
	name = precompute(name)

	s.RLock()
	defer s.RUnlock()

	if len(s.SDNs) == 0 {
		return nil
	}
	xs := newLargest(limit)

	for i := range s.SDNs {
		xs.add(&item{
			value:  s.SDNs[i],
			weight: jaroWrinkler(s.SDNs[i].name, name),
		})
	}

	out := make([]SDN, 0)
	for i := range xs.items {
		if v := xs.items[i]; v != nil {
			ss, ok := v.value.(*SDN)
			if !ok {
				continue
			}
			sdn := *ss // deref for a copy
			sdn.match = v.weight
			out = append(out, sdn)
		}
	}
	return out
}

func (s *searcher) TopDPs(limit int, name string) []DP {
	name = precompute(name)

	s.RLock()
	defer s.RUnlock()

	if len(s.DPs) == 0 {
		return nil
	}
	xs := newLargest(limit)

	for _, dp := range s.DPs {
		xs.add(&item{
			value:  dp,
			weight: jaroWrinkler(dp.name, name),
		})
	}

	out := make([]DP, 0)
	for _, thisItem := range xs.items {
		if v := thisItem; v != nil {
			ss, ok := v.value.(*DP)
			if !ok {
				continue
			}
			dp := *ss
			dp.match = v.weight
			out = append(out, dp)
		}
	}
	return out
}

// SDN is ofac.SDN wrapped with precomputed search metadata
type SDN struct {
	*ofac.SDN

	// match holds the match ratio for an SDN in search results
	match float64

	// name is precomputed for speed
	name string
}

// MarshalJSON is a custom method for marshaling a SDN search result
func (s SDN) MarshalJSON() ([]byte, error) {
	return json.Marshal(struct {
		*ofac.SDN
		Match float64 `json:"match"`
	}{
		s.SDN,
		s.match,
	})
}

func precomputeSDNs(sdns []*ofac.SDN) []*SDN {
	out := make([]*SDN, len(sdns))
	for i := range sdns {
		out[i] = &SDN{
			SDN:  sdns[i],
			name: precompute(reorderSDNName(sdns[i].SDNName, sdns[i].SDNType)),
		}
	}
	return out
}

var (
	surnamePrecedes = regexp.MustCompile(`(,\s?[a-zA-Z]*)$`)
)

// reorderSDNName will take a given SDN name and if it matches a specific pattern where
// the first name is placed after the last name (surname) to return a string where the first name
// preceedes the last.
//
// Example:
// SDN EntityID: 19147 has 'FELIX B. MADURO S.A.'
// SDN EntityID: 22790 has 'MADURO MOROS, Nicolas'
func reorderSDNName(name string, tpe string) string {
	if !strings.EqualFold(tpe, "individual") {
		return name // only reorder individual names
	}
	v := surnamePrecedes.FindString(name)
	if v == "" {
		return name // no match on 'Doe, John'
	}
	return strings.TrimSpace(fmt.Sprintf("%s %s", strings.TrimPrefix(v, ","), strings.TrimSuffix(name, v)))
}

// Address is ofac.Address wrapped with precomputed search metadata
type Address struct {
	Address *ofac.Address

	match float64 // match %

	// precomputed fields for speed
	address, citystate, country string
}

// MarshalJSON is a custom method for marshaling a SDN Address search result
func (a Address) MarshalJSON() ([]byte, error) {
	return json.Marshal(struct {
		*ofac.Address
		Match float64 `json:"match"`
	}{
		a.Address,
		a.match,
	})
}

func precomputeAddresses(adds []*ofac.Address) []*Address {
	out := make([]*Address, len(adds))
	for i := range adds {
		out[i] = &Address{
			Address:   adds[i],
			address:   precompute(adds[i].Address),
			citystate: precompute(adds[i].CityStateProvincePostalCode),
			country:   precompute(adds[i].Country),
		}
	}
	return out
}

// Alt is an ofac.AlternateIdentity wrapped with precomputed search metadata
type Alt struct {
	AlternateIdentity *ofac.AlternateIdentity

	match float64 // match %

	// name is precomputed for speed
	name string
}

// MarshalJSON is a custom method for marshaling a SDN Alternate Identity search result
func (a Alt) MarshalJSON() ([]byte, error) {
	return json.Marshal(struct {
		*ofac.AlternateIdentity
		Match float64 `json:"match"`
	}{
		a.AlternateIdentity,
		a.match,
	})
}

func precomputeAlts(alts []*ofac.AlternateIdentity) []*Alt {
	out := make([]*Alt, len(alts))
	for i := range alts {
		out[i] = &Alt{
			AlternateIdentity: alts[i],
			name:              precompute(alts[i].AlternateName),
		}
	}
	return out
}

// DP is a BIS Denied Person wrapped with precomputed search metadata
type DP struct {
	DeniedPerson *ofac.DPL
	match        float64
	name         string
}

<<<<<<< HEAD
// MarshalJSON is a custom method for marshaling a BIS Denied Person (DP) search result
=======
// MarshalJSON is a custom method for marshaling a BIS Denied Person (DP)
>>>>>>> ff4dc1c3
func (d DP) MarshalJSON() ([]byte, error) {
	return json.Marshal(struct {
		*ofac.DPL
		Match float64 `json:"match"`
	}{
		d.DeniedPerson,
		d.match,
	})
}

func precomputeDPs(persons []*ofac.DPL) []*DP {
	out := make([]*DP, len(persons))
	for i := range persons {
		out[i] = &DP{
			DeniedPerson: persons[i],
			name:         precompute(persons[i].Name),
		}
	}
	return out
}

var (
	punctuationReplacer = strings.NewReplacer(".", "", ",", "", "-", "", "  ", " ")
)

// precompute will lowercase each substring and remove punctuation
//
// This function is called on every record from the flat files and all
// search requests (i.e. HTTP and searcher.TopNNNs methods).
// See: https://godoc.org/golang.org/x/text/unicode/norm#Form
// See: https://withblue.ink/2019/03/11/why-you-need-to-normalize-unicode-strings.html
func precompute(s string) string {
	trimmed := chomp(strings.ToLower(punctuationReplacer.Replace(s)))

	// UTF-8 normalization
	t := transform.Chain(norm.NFD, transform.RemoveFunc(isMn), norm.NFC)
	result, _, _ := transform.String(t, trimmed)
	return result
}

func isMn(r rune) bool {
	return unicode.Is(unicode.Mn, r) // Mn: nonspacing marks
}

func chomp(s string) string {
	return strings.Replace(s, " ", "", -1)
}

func extractSearchLimit(r *http.Request) int {
	limit := softResultsLimit
	if v := r.URL.Query().Get("limit"); v != "" {
		n, _ := strconv.Atoi(v)
		if n > 0 {
			limit = n
		}
	}
	if limit > hardResultsLimit {
		limit = hardResultsLimit
	}
	return limit
}

// jaroWrinkler runs the similarly named algorithm over the two input strings.
// For more details see https://en.wikipedia.org/wiki/Jaro%E2%80%93Winkler_distance
//
// Right now s1 is assumes to have been passed through `chomp(..)` already and so this
// func only calls `chomp` for s2.
func jaroWrinkler(s1, s2 string) float64 {
	return smetrics.JaroWinkler(s1, chomp(s2), 0.7, 4)
}<|MERGE_RESOLUTION|>--- conflicted
+++ resolved
@@ -402,11 +402,7 @@
 	name         string
 }
 
-<<<<<<< HEAD
-// MarshalJSON is a custom method for marshaling a BIS Denied Person (DP) search result
-=======
 // MarshalJSON is a custom method for marshaling a BIS Denied Person (DP)
->>>>>>> ff4dc1c3
 func (d DP) MarshalJSON() ([]byte, error) {
 	return json.Marshal(struct {
 		*ofac.DPL
