// Copyright 2019 The Moov Authors
// Use of this source code is governed by an Apache License
// license that can be found in the LICENSE file.

package main

import (
	"database/sql"
	"fmt"
	"os"
	"strings"

	"github.com/go-kit/kit/log"
	"github.com/lopezator/migrator"
	_ "github.com/mattn/go-sqlite3"
)

var (
	sqliteMigrator = migrator.New(
		createTable(
			"create_customer_name_watches",
			`create table if not exists customer_name_watches(id primary key, name, webhook, auth_token, created_at datetime, deleted_at datetime);`,
		),
		createTable(
			"create_customer_status",
			`create table if not exists customer_status(customer_id, user_id, note, status, created_at datetime, deleted_at datetime);`,
		),
		createTable(
			"create_customer_watches",
			`create table if not exists customer_watches(id primary key, customer_id, webhook, auth_token, created_at datetime, deleted_at datetime);`,
		),
		createTable(
			"create_company_name_watches",
			`create table if not exists company_name_watches(id primary key, name, webhook, auth_token, created_at datetime, deleted_at datetime);`,
		),
		createTable(
			"create_company_status",
			`create table if not exists company_status(company_id, user_id, note, status, created_at datetime, deleted_at datetime);`,
		),
		createTable(
			"create_company_watches",
			`create table if not exists company_watches(id primary key, company_id, webhook, auth_token, created_at datetime, deleted_at datetime);`,
		),
		createTable(
			"create_ofac_download_stats",
			`create table if not exists ofac_download_stats(downloaded_at datetime, sdns, alt_names, addresses);`,
		),
		createTable(
			"create_webhook_stats",
			`create table if not exists webhook_stats(watch_id string, attempted_at datetime, status);`,
		),
		addColumn("ofac_download_stats", "denied_persons"),
	)
)

func createTable(name, raw string) *migrator.MigrationNoTx {
	return &migrator.MigrationNoTx{
		Name: name,
		Func: func(db *sql.DB) error {
			_, err := db.Exec(raw)
			return err
		},
	}
}

<<<<<<< HEAD
		// OFAC download stats
		`create table if not exists ofac_download_stats(downloaded_at datetime, sdns, alt_names, addresses, denied_persons);`,
=======
func addColumn(tableName, columnDesc string) *migrator.Migration {
	colName := strings.Fields(columnDesc)[0] // take column name ('deleted_at' or 'deleted_at timestamp')
>>>>>>> ff4dc1c3

	return &migrator.Migration{
		Name: fmt.Sprintf("add__%s__to__%s", colName, tableName),
		Func: func(tx *sql.Tx) error {
			stmt, err := tx.Prepare(fmt.Sprintf(`select 1 from pragma_table_info('%s') where name = ? limit 1;`, tableName))
			if err != nil {
				return fmt.Errorf("addColumn: column=%s failed: %v", colName, err)
			}
			var n int
			if err := stmt.QueryRow(colName).Scan(&n); err != nil && err != sql.ErrNoRows {
				return fmt.Errorf("addColumn: query column=%s failed: %#v", colName, err)
			}
			if n == 0 {
				_, err := tx.Exec(fmt.Sprintf(`alter table %s add column %s`, tableName, columnDesc))
				return err
			}
			return nil
		},
	}
}

func getSqlitePath() string {
	path := os.Getenv("SQLITE_DB_PATH")
	if path == "" || strings.Contains(path, "..") {
		// set default if empty or trying to escape
		// don't filepath.ABS to avoid full-fs reads
		path = "ofac.db"
	}
	return path
}

func createSqliteConnection(logger log.Logger, path string) (*sql.DB, error) {
	db, err := sql.Open("sqlite3", path)
	if err != nil {
		err = fmt.Errorf("problem opening sqlite3 file %s: %v", path, err)
		if logger != nil {
			logger.Log("sqlite", err)
		}
		return nil, err
	}
	if err := db.Ping(); err != nil {
		return nil, fmt.Errorf("problem with Ping against *sql.DB %s: %v", path, err)
	}
	return db, nil
}

// migrate runs our database migrations (defined at the top of this file)
// over a sqlite database it creates first.
// To configure where on disk the sqlite db is set SQLITE_DB_PATH.
//
// You use db like any other database/sql driver.
//
// https://github.com/mattn/go-sqlite3/blob/master/_example/simple/simple.go
// https://astaxie.gitbooks.io/build-web-application-with-golang/en/05.3.html
func migrate(logger log.Logger, db *sql.DB) error {
	if logger != nil {
		logger.Log("sqlite", "starting database migrations")
	}
	if err := sqliteMigrator.Migrate(db); err != nil {
		return err
	}
	if logger != nil {
		logger.Log("sqlite", "finished migrations")
	}
	return nil
}<|MERGE_RESOLUTION|>--- conflicted
+++ resolved
@@ -63,13 +63,8 @@
 	}
 }
 
-<<<<<<< HEAD
-		// OFAC download stats
-		`create table if not exists ofac_download_stats(downloaded_at datetime, sdns, alt_names, addresses, denied_persons);`,
-=======
 func addColumn(tableName, columnDesc string) *migrator.Migration {
 	colName := strings.Fields(columnDesc)[0] // take column name ('deleted_at' or 'deleted_at timestamp')
->>>>>>> ff4dc1c3
 
 	return &migrator.Migration{
 		Name: fmt.Sprintf("add__%s__to__%s", colName, tableName),
