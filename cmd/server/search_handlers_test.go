// Copyright 2018 The Moov Authors
// Use of this source code is governed by an Apache License
// license that can be found in the LICENSE file.

package main

import (
	"encoding/json"
	"net/http"
	"net/http/httptest"
	"strings"
	"testing"

	"github.com/cardonator/ofac"

	"github.com/gorilla/mux"
)

func TestSearch__Address(t *testing.T) {
	w := httptest.NewRecorder()
	req := httptest.NewRequest("GET", "/search?address=ibex+house&limit=1", nil)

	router := mux.NewRouter()
	addSearchRoutes(nil, router, addressSearcher)
	router.ServeHTTP(w, req)
	w.Flush()

	if w.Code != http.StatusOK {
		t.Errorf("bogus status code: %d", w.Code)
	}

	if v := w.Body.String(); !strings.Contains(v, `"match":0.89`) {
		t.Errorf("%#v", v)
	}

	var wrapper struct {
		Addresses []*ofac.Address `json:"addresses"`
	}
	if err := json.NewDecoder(w.Body).Decode(&wrapper); err != nil {
		t.Fatal(err)
	}
	if wrapper.Addresses[0].EntityID != "173" {
		t.Errorf("%#v", wrapper.Addresses[0])
	}

	// send an empty body and get an error
	w = httptest.NewRecorder()
	req = httptest.NewRequest("GET", "/search?limit=1", nil)
	router.ServeHTTP(w, req)
	w.Flush()

	if w.Code != http.StatusBadRequest {
		t.Errorf("bogus status code: %d", w.Code)
	}
}

func TestSearch__AddressCountry(t *testing.T) {
	w := httptest.NewRecorder()
	req := httptest.NewRequest("GET", "/search?country=united+kingdom&limit=1", nil)

	router := mux.NewRouter()
	addSearchRoutes(nil, router, addressSearcher)
	router.ServeHTTP(w, req)
	w.Flush()

	if w.Code != http.StatusOK {
		t.Errorf("bogus status code: %d", w.Code)
	}

	if v := w.Body.String(); !strings.Contains(v, `"match":1`) {
		t.Errorf("%#v", v)
	}
}

func TestSearch__AddressMulti(t *testing.T) {
	w := httptest.NewRecorder()
	req := httptest.NewRequest("GET", "/search?address=ibex+house&country=united+kingdom&limit=1", nil)

	router := mux.NewRouter()
	addSearchRoutes(nil, router, addressSearcher)
	router.ServeHTTP(w, req)
	w.Flush()

	if w.Code != http.StatusOK {
		t.Errorf("bogus status code: %d", w.Code)
	}

	if v := w.Body.String(); !strings.Contains(v, `"match":0.945`) {
		t.Errorf("%#v", v)
	}
}

func TestSearch__AddressProvidence(t *testing.T) {
	w := httptest.NewRecorder()
	req := httptest.NewRequest("GET", "/search?address=ibex+house&country=united+kingdom&providence=london+ec3n+1DY&limit=1", nil)

	router := mux.NewRouter()
	addSearchRoutes(nil, router, addressSearcher)
	router.ServeHTTP(w, req)
	w.Flush()

	if w.Code != http.StatusOK {
		t.Errorf("bogus status code: %d", w.Code)
	}

	if v := w.Body.String(); !strings.Contains(v, `"match":0.96333`) {
		t.Errorf("%#v", v)
	}
}

func TestSearch__AddressCity(t *testing.T) {
	w := httptest.NewRecorder()
	req := httptest.NewRequest("GET", "/search?address=ibex+house&country=united+kingdom&city=london+ec3n+1DY&limit=1", nil)

	router := mux.NewRouter()
	addSearchRoutes(nil, router, addressSearcher)
	router.ServeHTTP(w, req)
	w.Flush()

	if w.Code != http.StatusOK {
		t.Errorf("bogus status code: %d", w.Code)
	}

	if v := w.Body.String(); !strings.Contains(v, `"match":0.96333`) {
		t.Errorf("%#v", v)
	}
}

func TestSearch__AddressState(t *testing.T) {
	w := httptest.NewRecorder()
	req := httptest.NewRequest("GET", "/search?address=ibex+house&country=united+kingdom&state=london+ec3n+1DY&limit=1", nil)

	router := mux.NewRouter()
	addSearchRoutes(nil, router, addressSearcher)
	router.ServeHTTP(w, req)
	w.Flush()

	if w.Code != http.StatusOK {
		t.Errorf("bogus status code: %d", w.Code)
	}

	if v := w.Body.String(); !strings.Contains(v, `"match":0.96333`) {
		t.Errorf("%#v", v)
	}
}

func TestSearch__NameAndAltName(t *testing.T) {
	w := httptest.NewRecorder()
	req := httptest.NewRequest("GET", "/search?limit=1&q=Air+I", nil)

	s := &searcher{
		Alts:      altSearcher.Alts,
		SDNs:      sdnSearcher.SDNs,
		Addresses: addressSearcher.Addresses,
		DPs:       dplSearcher.DPs,
		SSIs:      ssiSearcher.SSIs,
		ELs:       elSearcher.ELs,
	}

	router := mux.NewRouter()
	addSearchRoutes(nil, router, s)
	router.ServeHTTP(w, req)
	w.Flush()

	if w.Code != http.StatusOK {
		t.Errorf("bogus status code: %d", w.Code)
	}

	// read response body
	var wrapper struct {
		SDNs              []*ofac.SDN               `json:"SDNs"`
		AltNames          []*ofac.AlternateIdentity `json:"altNames"`
		Addresses         []*ofac.Address           `json:"addresses"`
		DeniedPersons     []*ofac.DPL               `json:"deniedPersons"`
		SectoralSanctions []*ofac.SSI               `json:"sectoralSanctions"`
		BISEntities       []*ofac.EL                `json:"bisEntities"`
	}
	if err := json.NewDecoder(w.Body).Decode(&wrapper); err != nil {
		t.Fatal(err)
	}
	if wrapper.SDNs[0].EntityID != "2676" {
		t.Errorf("%#v", wrapper.SDNs[0])
	}
	if wrapper.AltNames[0].EntityID != "4691" {
		t.Errorf("%#v", wrapper.AltNames[0].EntityID)
	}
	if wrapper.Addresses[0].EntityID != "735" {
		t.Errorf("%#v", wrapper.Addresses[0].EntityID)
	}
	if wrapper.DeniedPersons[0].StreetAddress != "P.O. BOX 28360" {
		t.Errorf("%#v", wrapper.DeniedPersons[0].StreetAddress)
	}
	if wrapper.SectoralSanctions[0].EntityID != "18736" {
		t.Errorf("%#v", wrapper.SectoralSanctions[0].EntityID)
	}
	if wrapper.BISEntities[0].Name != "Mohammad Jan Khan Mangal" {
		t.Errorf("%#v", wrapper.BISEntities[0].Name)
	}
}

func TestSearch__Name(t *testing.T) {
	w := httptest.NewRecorder()
	req := httptest.NewRequest("GET", "/search?name=AL+ZAWAHIRI&limit=1", nil)

	router := mux.NewRouter()
	combinedSearcher := &searcher{
		SDNs: sdnSearcher.SDNs,
		DPs:  dplSearcher.DPs,
		SSIs: ssiSearcher.SSIs,
		ELs:  elSearcher.ELs,
	}
	addSearchRoutes(nil, router, combinedSearcher)
	router.ServeHTTP(w, req)
	w.Flush()

	if w.Code != http.StatusOK {
		t.Errorf("bogus status code: %d", w.Code)
	}

	if v := w.Body.String(); !strings.Contains(v, `"match":0.91`) {
		t.Error(v)
	}

	var wrapper struct {
		SDNs []*ofac.SDN `json:"SDNs"`
		DPs  []*ofac.DPL `json:"deniedPersons"`
		SSIs []*ofac.SSI `json:"sectoralSanctions"`
		ELs  []*ofac.EL  `json:"bisEntities"`
	}
	if err := json.NewDecoder(w.Body).Decode(&wrapper); err != nil {
		t.Fatal(err)
	}
	if len(wrapper.SDNs) != 1 || len(wrapper.SSIs) != 1 || len(wrapper.DPs) != 1 {
		t.Fatalf("SDNs=%d SSIs=%d DPs=%d", len(wrapper.SDNs), len(wrapper.SSIs), len(wrapper.DPs))
	}
	if wrapper.SDNs[0].EntityID != "2676" {
		t.Errorf("%#v", wrapper.SDNs[0])
	}
	if wrapper.SSIs[0].EntityID != "18736" {
		t.Errorf("%#v", wrapper.SSIs[0])
	}
	if wrapper.DPs[0].Name != "AL NASER WINGS AIRLINES" {
		t.Errorf("%#v", wrapper.DPs[0])
	}
	if wrapper.ELs[0].Name != "Mohammad Jan Khan Mangal" {
		t.Errorf("%#v", wrapper.ELs[0])
	}
}

func TestSearch__AltName(t *testing.T) {
	w := httptest.NewRecorder()
	req := httptest.NewRequest("GET", "/search?altName=sogo+KENKYUSHO&limit=1", nil)

	router := mux.NewRouter()
	addSearchRoutes(nil, router, &searcher{
		Alts: altSearcher.Alts,
<<<<<<< HEAD
		SSIs: ssiSearcher.SSIs,
		ELs:  elSearcher.ELs,
=======
>>>>>>> 44e87ef1
	})
	router.ServeHTTP(w, req)
	w.Flush()

	if w.Code != http.StatusOK {
		t.Errorf("bogus status code: %d", w.Code)
	}

	if v := w.Body.String(); !strings.Contains(v, `"match":0.783`) {
		t.Error(v)
	}

	var wrapper struct {
		Alts []*ofac.AlternateIdentity `json:"altNames"`
<<<<<<< HEAD
		SSIs []*ofac.SSI               `json:"sectoralSanctions"`
		ELs  []*ofac.EL                `json:"bisEntities"`
=======
>>>>>>> 44e87ef1
	}
	if err := json.NewDecoder(w.Body).Decode(&wrapper); err != nil {
		t.Fatal(err)
	}
	if len(wrapper.Alts) != 1 {
		t.Fatalf("Alts=%d", len(wrapper.Alts))
	}
	if wrapper.Alts[0].EntityID != "4691" {
		t.Errorf("%#v", wrapper.Alts[0])
	}
<<<<<<< HEAD
	if wrapper.SSIs[0].EntityID != "18782" {
		t.Errorf("%#v", wrapper.SSIs[0])
	}
	if wrapper.ELs[0].Name != "Luqman Yasin Yunus Shgragi" {
		t.Errorf("%#v", wrapper.ELs[0])
	}
=======
>>>>>>> 44e87ef1
}<|MERGE_RESOLUTION|>--- conflicted
+++ resolved
@@ -242,7 +242,7 @@
 	if wrapper.DPs[0].Name != "AL NASER WINGS AIRLINES" {
 		t.Errorf("%#v", wrapper.DPs[0])
 	}
-	if wrapper.ELs[0].Name != "Mohammad Jan Khan Mangal" {
+	if wrapper.ELs[0].Name != "Luqman Yasin Yunus Shgragi" {
 		t.Errorf("%#v", wrapper.ELs[0])
 	}
 }
@@ -254,11 +254,6 @@
 	router := mux.NewRouter()
 	addSearchRoutes(nil, router, &searcher{
 		Alts: altSearcher.Alts,
-<<<<<<< HEAD
-		SSIs: ssiSearcher.SSIs,
-		ELs:  elSearcher.ELs,
-=======
->>>>>>> 44e87ef1
 	})
 	router.ServeHTTP(w, req)
 	w.Flush()
@@ -273,11 +268,6 @@
 
 	var wrapper struct {
 		Alts []*ofac.AlternateIdentity `json:"altNames"`
-<<<<<<< HEAD
-		SSIs []*ofac.SSI               `json:"sectoralSanctions"`
-		ELs  []*ofac.EL                `json:"bisEntities"`
-=======
->>>>>>> 44e87ef1
 	}
 	if err := json.NewDecoder(w.Body).Decode(&wrapper); err != nil {
 		t.Fatal(err)
@@ -288,13 +278,4 @@
 	if wrapper.Alts[0].EntityID != "4691" {
 		t.Errorf("%#v", wrapper.Alts[0])
 	}
-<<<<<<< HEAD
-	if wrapper.SSIs[0].EntityID != "18782" {
-		t.Errorf("%#v", wrapper.SSIs[0])
-	}
-	if wrapper.ELs[0].Name != "Luqman Yasin Yunus Shgragi" {
-		t.Errorf("%#v", wrapper.ELs[0])
-	}
-=======
->>>>>>> 44e87ef1
 }